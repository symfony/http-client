--- conflicted
+++ resolved
@@ -33,14 +33,8 @@
 
     /**
      * {@inheritdoc}
-     *
-     * @param \Throwable|null $exception
      */
-<<<<<<< HEAD
     public function collect(Request $request, Response $response, \Throwable $exception = null)
-=======
-    public function collect(Request $request, Response $response/*, \Throwable $exception = null*/)
->>>>>>> 3873fae1
     {
         $this->initData();
 
