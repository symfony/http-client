--- conflicted
+++ resolved
@@ -17,11 +17,8 @@
 use Symfony\Component\HttpClient\NativeHttpClient;
 use Symfony\Component\HttpClient\Response\MockResponse;
 use Symfony\Component\HttpClient\TraceableHttpClient;
-<<<<<<< HEAD
 use Symfony\Component\Stopwatch\Stopwatch;
-=======
 use Symfony\Contracts\HttpClient\Exception\ClientExceptionInterface;
->>>>>>> 2a57516b
 use Symfony\Contracts\HttpClient\HttpClientInterface;
 use Symfony\Contracts\HttpClient\Test\TestHttpServer;
 
@@ -122,7 +119,18 @@
         $this->assertSame('Symfony is awesome!', implode('', $chunks));
     }
 
-<<<<<<< HEAD
+    public function testToArrayChecksStatusCodeBeforeDecoding()
+    {
+        $this->expectException(ClientExceptionInterface::class);
+
+        $sut = new TraceableHttpClient(new MockHttpClient($responseFactory = function (): MockResponse {
+            return new MockResponse('Errored.', ['http_code' => 400]);
+        }));
+
+        $response = $sut->request('GET', 'https://example.com/foo/bar');
+        $response->toArray();
+    }
+
     public function testStopwatch()
     {
         $sw = new Stopwatch(true);
@@ -209,17 +217,5 @@
         $this->assertArrayHasKey('GET http://localhost:8057', $events);
         $this->assertCount(1, $events['GET http://localhost:8057']->getPeriods());
         $this->assertGreaterThan(0.0, $events['GET http://localhost:8057']->getDuration());
-=======
-    public function testToArrayChecksStatusCodeBeforeDecoding()
-    {
-        $this->expectException(ClientExceptionInterface::class);
-
-        $sut = new TraceableHttpClient(new MockHttpClient($responseFactory = function (): MockResponse {
-            return new MockResponse('Errored.', ['http_code' => 400]);
-        }));
-
-        $response = $sut->request('GET', 'https://example.com/foo/bar');
-        $response->toArray();
->>>>>>> 2a57516b
     }
 }