--- conflicted
+++ resolved
@@ -30,14 +30,11 @@
 
 abstract class HttpClientTestCase extends BaseHttpClientTestCase
 {
-<<<<<<< HEAD
     private static $vulcainStarted = false;
 
-=======
     /**
      * @group transient-on-macos
      */
->>>>>>> d3e77ae2
     public function testTimeoutOnDestruct()
     {
         if (!method_exists(parent::class, 'testTimeoutOnDestruct')) {
