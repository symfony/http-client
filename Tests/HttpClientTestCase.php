<?php

/*
 * This file is part of the Symfony package.
 *
 * (c) Fabien Potencier <fabien@symfony.com>
 *
 * For the full copyright and license information, please view the LICENSE
 * file that was distributed with this source code.
 */

namespace Symfony\Component\HttpClient\Tests;

use PHPUnit\Framework\SkippedTestSuiteError;
use Symfony\Component\HttpClient\Exception\ClientException;
use Symfony\Component\HttpClient\Exception\TransportException;
use Symfony\Component\HttpClient\Internal\ClientState;
use Symfony\Component\HttpClient\Response\StreamWrapper;
use Symfony\Component\Process\Exception\ProcessFailedException;
use Symfony\Component\Process\Process;
use Symfony\Contracts\HttpClient\Exception\RedirectionExceptionInterface;
use Symfony\Contracts\HttpClient\HttpClientInterface;
use Symfony\Contracts\HttpClient\Test\HttpClientTestCase as BaseHttpClientTestCase;

/*
Tests for HTTP2 Push need a recent version of both PHP and curl. This docker command should run them:
docker run -it --rm -v $(pwd):/app -v /path/to/vulcain:/usr/local/bin/vulcain -w /app php:7.3-alpine ./phpunit src/Symfony/Component/HttpClient --filter Push
The vulcain binary can be found at https://github.com/symfony/binary-utils/releases/download/v0.1/vulcain_0.1.3_Linux_x86_64.tar.gz - see https://github.com/dunglas/vulcain for source
*/

abstract class HttpClientTestCase extends BaseHttpClientTestCase
{
<<<<<<< HEAD
    private static $vulcainStarted = false;

    /**
     * @group transient-on-macos
     */
=======
>>>>>>> 35e2cd18
    public function testTimeoutOnDestruct()
    {
        if (!method_exists(parent::class, 'testTimeoutOnDestruct')) {
            $this->markTestSkipped('BaseHttpClientTestCase doesn\'t have testTimeoutOnDestruct().');
        }

        parent::testTimeoutOnDestruct();
    }

    public function testAcceptHeader()
    {
        $client = $this->getHttpClient(__FUNCTION__);

        $response = $client->request('GET', 'http://localhost:8057');
        $requestHeaders = $response->toArray();

        $this->assertSame('*/*', $requestHeaders['HTTP_ACCEPT']);

        $response = $client->request('GET', 'http://localhost:8057', [
            'headers' => [
                'Accept' => 'foo/bar',
            ],
        ]);
        $requestHeaders = $response->toArray();

        $this->assertSame('foo/bar', $requestHeaders['HTTP_ACCEPT']);

        $response = $client->request('GET', 'http://localhost:8057', [
            'headers' => [
                'Accept' => null,
            ],
        ]);
        $requestHeaders = $response->toArray();

        $this->assertArrayNotHasKey('HTTP_ACCEPT', $requestHeaders);
    }

    public function testToStream()
    {
        $client = $this->getHttpClient(__FUNCTION__);
        $response = $client->request('GET', 'http://localhost:8057');
        $stream = $response->toStream();

        $this->assertSame("{\n    \"SER", fread($stream, 10));
        $this->assertSame('VER_PROTOCOL', fread($stream, 12));
        $this->assertFalse(feof($stream));
        $this->assertTrue(rewind($stream));

        $this->assertIsArray(json_decode(fread($stream, 1024), true));
        $this->assertSame('', fread($stream, 1));
        $this->assertTrue(feof($stream));
    }

    public function testStreamCopyToStream()
    {
        $client = $this->getHttpClient(__FUNCTION__);
        $response = $client->request('GET', 'http://localhost:8057');
        $h = fopen('php://temp', 'w+');
        stream_copy_to_stream($response->toStream(), $h);

        $this->assertTrue(rewind($h));
        $this->assertSame("{\n    \"SER", fread($h, 10));
        $this->assertSame('VER_PROTOCOL', fread($h, 12));
        $this->assertFalse(feof($h));
    }

    public function testToStream404()
    {
        $client = $this->getHttpClient(__FUNCTION__);
        $response = $client->request('GET', 'http://localhost:8057/404');
        $stream = $response->toStream(false);

        $this->assertSame("{\n    \"SER", fread($stream, 10));
        $this->assertSame('VER_PROTOCOL', fread($stream, 12));
        $this->assertSame($response, stream_get_meta_data($stream)['wrapper_data']->getResponse());
        $this->assertSame(404, $response->getStatusCode());

        $response = $client->request('GET', 'http://localhost:8057/404');
        $this->expectException(ClientException::class);
        $response->toStream();
    }

    public function testNonBlockingStream()
    {
        $client = $this->getHttpClient(__FUNCTION__);
        $response = $client->request('GET', 'http://localhost:8057/timeout-body');
        $stream = $response->toStream();
        usleep(10000);

        $this->assertTrue(stream_set_blocking($stream, false));
        $this->assertSame('<1>', fread($stream, 8192));
        $this->assertFalse(feof($stream));

        $this->assertTrue(stream_set_blocking($stream, true));
        $this->assertSame('<2>', fread($stream, 8192));
        $this->assertSame('', fread($stream, 8192));
        $this->assertTrue(feof($stream));
    }

    public function testResponseStreamRewind()
    {
        $client = $this->getHttpClient(__FUNCTION__);
        $response = $client->request('GET', 'http://localhost:8057/103');

        $stream = $response->toStream();

        $this->assertSame('Here the body', stream_get_contents($stream));
        rewind($stream);
        $this->assertSame('Here the body', stream_get_contents($stream));
    }

    public function testStreamWrapperStreamRewind()
    {
        $client = $this->getHttpClient(__FUNCTION__);
        $response = $client->request('GET', 'http://localhost:8057/103');

        $stream = StreamWrapper::createResource($response);

        $this->assertSame('Here the body', stream_get_contents($stream));
        rewind($stream);
        $this->assertSame('Here the body', stream_get_contents($stream));
    }

    public function testStreamWrapperWithClientStreamRewind()
    {
        $client = $this->getHttpClient(__FUNCTION__);
        $response = $client->request('GET', 'http://localhost:8057/103');

        $stream = StreamWrapper::createResource($response, $client);

        $this->assertSame('Here the body', stream_get_contents($stream));
        rewind($stream);
        $this->assertSame('Here the body', stream_get_contents($stream));
    }

    public function testHttp2PushVulcain()
    {
        $client = $this->getHttpClient(__FUNCTION__);
        self::startVulcain($client);
        $logger = new TestLogger();
        $client->setLogger($logger);

        $responseAsArray = $client->request('GET', 'https://127.0.0.1:3000/json', [
            'headers' => [
                'Preload' => '/documents/*/id',
            ],
        ])->toArray();

        foreach ($responseAsArray['documents'] as $document) {
            $client->request('GET', 'https://127.0.0.1:3000'.$document['id'])->toArray();
        }

        $client->reset();

        $expected = [
            'Request: "GET https://127.0.0.1:3000/json"',
            'Queueing pushed response: "https://127.0.0.1:3000/json/1"',
            'Queueing pushed response: "https://127.0.0.1:3000/json/2"',
            'Queueing pushed response: "https://127.0.0.1:3000/json/3"',
            'Response: "200 https://127.0.0.1:3000/json"',
            'Accepting pushed response: "GET https://127.0.0.1:3000/json/1"',
            'Response: "200 https://127.0.0.1:3000/json/1"',
            'Accepting pushed response: "GET https://127.0.0.1:3000/json/2"',
            'Response: "200 https://127.0.0.1:3000/json/2"',
            'Accepting pushed response: "GET https://127.0.0.1:3000/json/3"',
            'Response: "200 https://127.0.0.1:3000/json/3"',
        ];
        $this->assertSame($expected, $logger->logs);
    }

    public function testPause()
    {
        $client = $this->getHttpClient(__FUNCTION__);
        $response = $client->request('GET', 'http://localhost:8057/');

        $time = microtime(true);
        $response->getInfo('pause_handler')(0.5);
        $this->assertSame(200, $response->getStatusCode());
        $this->assertTrue(0.5 <= microtime(true) - $time);

        $response = $client->request('GET', 'http://localhost:8057/');

        $time = microtime(true);
        $response->getInfo('pause_handler')(1);

        foreach ($client->stream($response, 0.5) as $chunk) {
            $this->assertTrue($chunk->isTimeout());
            $response->cancel();
        }
        $response = null;
        $this->assertTrue(1.0 > microtime(true) - $time);
        $this->assertTrue(0.5 <= microtime(true) - $time);
    }

    public function testPauseReplace()
    {
        $client = $this->getHttpClient(__FUNCTION__);
        $response = $client->request('GET', 'http://localhost:8057/');

        $time = microtime(true);
        $response->getInfo('pause_handler')(10);
        $response->getInfo('pause_handler')(0.5);
        $this->assertSame(200, $response->getStatusCode());
        $this->assertGreaterThanOrEqual(0.5, microtime(true) - $time);
        $this->assertLessThanOrEqual(5, microtime(true) - $time);
    }

    public function testPauseDuringBody()
    {
        $client = $this->getHttpClient(__FUNCTION__);
        $response = $client->request('GET', 'http://localhost:8057/timeout-body');

        $time = microtime(true);
        $this->assertSame(200, $response->getStatusCode());
        $response->getInfo('pause_handler')(1);
        $response->getContent();
        $this->assertGreaterThanOrEqual(1, microtime(true) - $time);
    }

    public function testHttp2PushVulcainWithUnusedResponse()
    {
        $client = $this->getHttpClient(__FUNCTION__);
        self::startVulcain($client);
        $logger = new TestLogger();
        $client->setLogger($logger);

        $responseAsArray = $client->request('GET', 'https://127.0.0.1:3000/json', [
            'headers' => [
                'Preload' => '/documents/*/id',
            ],
        ])->toArray();

        $i = 0;
        foreach ($responseAsArray['documents'] as $document) {
            $client->request('GET', 'https://127.0.0.1:3000'.$document['id'])->toArray();
            if (++$i >= 2) {
                break;
            }
        }

        $client->reset();

        $expected = [
            'Request: "GET https://127.0.0.1:3000/json"',
            'Queueing pushed response: "https://127.0.0.1:3000/json/1"',
            'Queueing pushed response: "https://127.0.0.1:3000/json/2"',
            'Queueing pushed response: "https://127.0.0.1:3000/json/3"',
            'Response: "200 https://127.0.0.1:3000/json"',
            'Accepting pushed response: "GET https://127.0.0.1:3000/json/1"',
            'Response: "200 https://127.0.0.1:3000/json/1"',
            'Accepting pushed response: "GET https://127.0.0.1:3000/json/2"',
            'Response: "200 https://127.0.0.1:3000/json/2"',
            'Unused pushed response: "https://127.0.0.1:3000/json/3"',
        ];
        $this->assertSame($expected, $logger->logs);
    }

    public function testDnsFailure()
    {
        $client = $this->getHttpClient(__FUNCTION__);
        $response = $client->request('GET', 'http://bad.host.test/');

        $this->expectException(TransportException::class);
        $response->getStatusCode();
    }

    private static function startVulcain(HttpClientInterface $client)
    {
        if (self::$vulcainStarted) {
            return;
        }

        if ('\\' === \DIRECTORY_SEPARATOR) {
            throw new SkippedTestSuiteError('Testing with the "vulcain" is not supported on Windows.');
        }

        if (['application/json'] !== $client->request('GET', 'http://127.0.0.1:8057/json')->getHeaders()['content-type']) {
            throw new SkippedTestSuiteError('symfony/http-client-contracts >= 2.0.1 required');
        }

        $process = new Process(['vulcain'], null, [
            'DEBUG' => 1,
            'UPSTREAM' => 'http://127.0.0.1:8057',
            'ADDR' => ':3000',
            'KEY_FILE' => __DIR__.'/Fixtures/tls/server.key',
            'CERT_FILE' => __DIR__.'/Fixtures/tls/server.crt',
        ]);
        $process->start();

        register_shutdown_function([$process, 'stop']);
        sleep('\\' === \DIRECTORY_SEPARATOR ? 10 : 1);

        if (!$process->isRunning()) {
            if ('\\' !== \DIRECTORY_SEPARATOR && 127 === $process->getExitCode()) {
                throw new SkippedTestSuiteError('vulcain binary is missing');
            }

            if ('\\' !== \DIRECTORY_SEPARATOR && 126 === $process->getExitCode()) {
                throw new SkippedTestSuiteError('vulcain binary is not executable');
            }

            throw new SkippedTestSuiteError((new ProcessFailedException($process))->getMessage());
        }

        self::$vulcainStarted = true;
    }

    public function testHandleIsRemovedOnException()
    {
        $client = $this->getHttpClient(__FUNCTION__);

        try {
            $client->request('GET', 'http://localhost:8057/304');
            $this->fail(RedirectionExceptionInterface::class.' expected');
        } catch (RedirectionExceptionInterface $e) {
            // The response content-type mustn't be json as that calls getContent
            // @see src/Symfony/Component/HttpClient/Exception/HttpExceptionTrait.php:58
            $this->assertStringNotContainsString('json', $e->getResponse()->getHeaders(false)['content-type'][0] ?? '');
            unset($e);

            $r = new \ReflectionProperty($client, 'multi');
            $r->setAccessible(true);
            /** @var ClientState $clientState */
            $clientState = $r->getValue($client);

            $this->assertCount(0, $clientState->handlesActivity);
            $this->assertCount(0, $clientState->openHandles);
        }
    }

    public function testDebugInfoOnDestruct()
    {
        $client = $this->getHttpClient(__FUNCTION__);

        $traceInfo = [];
        $client->request('GET', 'http://localhost:8057', ['on_progress' => function (int $dlNow, int $dlSize, array $info) use (&$traceInfo) {
            $traceInfo = $info;
        }]);

        $this->assertNotEmpty($traceInfo['debug']);
    }
}<|MERGE_RESOLUTION|>--- conflicted
+++ resolved
@@ -30,14 +30,8 @@
 
 abstract class HttpClientTestCase extends BaseHttpClientTestCase
 {
-<<<<<<< HEAD
     private static $vulcainStarted = false;
 
-    /**
-     * @group transient-on-macos
-     */
-=======
->>>>>>> 35e2cd18
     public function testTimeoutOnDestruct()
     {
         if (!method_exists(parent::class, 'testTimeoutOnDestruct')) {
