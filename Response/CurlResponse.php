--- conflicted
+++ resolved
@@ -40,23 +40,16 @@
     /**
      * @internal
      */
-<<<<<<< HEAD
     public function __construct(
         private CurlClientState $multi,
         \CurlHandle|string $ch,
-        array $options = null,
-        LoggerInterface $logger = null,
+        ?array $options = null,
+        ?LoggerInterface $logger = null,
         string $method = 'GET',
-        callable $resolveRedirect = null,
-        int $curlVersion = null,
-        string $originalUrl = null,
+        ?callable $resolveRedirect = null,
+        ?int $curlVersion = null,
+        ?string $originalUrl = null,
     ) {
-=======
-    public function __construct(CurlClientState $multi, \CurlHandle|string $ch, ?array $options = null, ?LoggerInterface $logger = null, string $method = 'GET', ?callable $resolveRedirect = null, ?int $curlVersion = null, ?string $originalUrl = null)
-    {
-        $this->multi = $multi;
-
->>>>>>> dc4ee0b2
         if ($ch instanceof \CurlHandle) {
             $this->handle = $ch;
             $this->debugBuffer = fopen('php://temp', 'w+');
