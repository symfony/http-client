--- conflicted
+++ resolved
@@ -198,21 +198,17 @@
     /**
      * @return $this
      */
-<<<<<<< HEAD
+    public function setMaxDuration(float $maxDuration): static
+    {
+        $this->options['max_duration'] = $maxDuration;
+
+        return $this;
+    }
+
+    /**
+     * @return $this
+     */
     public function bindTo(string $bindto): static
-=======
-    public function setMaxDuration(float $maxDuration)
-    {
-        $this->options['max_duration'] = $maxDuration;
-
-        return $this;
-    }
-
-    /**
-     * @return $this
-     */
-    public function bindTo(string $bindto)
->>>>>>> dc0b15e4
     {
         $this->options['bindto'] = $bindto;
 
