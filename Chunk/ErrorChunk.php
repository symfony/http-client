<?php

/*
 * This file is part of the Symfony package.
 *
 * (c) Fabien Potencier <fabien@symfony.com>
 *
 * For the full copyright and license information, please view the LICENSE
 * file that was distributed with this source code.
 */

namespace Symfony\Component\HttpClient\Chunk;

use Symfony\Component\HttpClient\Exception\TimeoutException;
use Symfony\Component\HttpClient\Exception\TransportException;
use Symfony\Contracts\HttpClient\ChunkInterface;

/**
 * @author Nicolas Grekas <p@tchwork.com>
 *
 * @internal
 */
class ErrorChunk implements ChunkInterface
{
    private bool $didThrow = false;
    private int $offset;
    private string $errorMessage;
    private ?\Throwable $error = null;

    public function __construct(int $offset, \Throwable|string $error)
    {
        $this->offset = $offset;

        if (\is_string($error)) {
            $this->errorMessage = $error;
        } else {
            $this->error = $error;
            $this->errorMessage = $error->getMessage();
        }
    }

    public function isTimeout(): bool
    {
        $this->didThrow = true;

        if (null !== $this->error) {
            throw new TransportException($this->errorMessage, 0, $this->error);
        }

        return true;
    }

    public function isFirst(): bool
    {
        $this->didThrow = true;
        throw null !== $this->error ? new TransportException($this->errorMessage, 0, $this->error) : new TimeoutException($this->errorMessage);
    }

    public function isLast(): bool
    {
        $this->didThrow = true;
        throw null !== $this->error ? new TransportException($this->errorMessage, 0, $this->error) : new TimeoutException($this->errorMessage);
    }

    public function getInformationalStatus(): ?array
    {
        $this->didThrow = true;
        throw null !== $this->error ? new TransportException($this->errorMessage, 0, $this->error) : new TimeoutException($this->errorMessage);
    }

    public function getContent(): string
    {
        $this->didThrow = true;
        throw null !== $this->error ? new TransportException($this->errorMessage, 0, $this->error) : new TimeoutException($this->errorMessage);
    }

    public function getOffset(): int
    {
        return $this->offset;
    }

    public function getError(): ?string
    {
        return $this->errorMessage;
    }

<<<<<<< HEAD
    public function didThrow(bool $didThrow = null): bool
=======
    /**
     * @return bool Whether the wrapped error has been thrown or not
     */
    public function didThrow(?bool $didThrow = null): bool
>>>>>>> 57779974
    {
        if (null !== $didThrow && $this->didThrow !== $didThrow) {
            return !$this->didThrow = $didThrow;
        }

        return $this->didThrow;
    }

    public function __sleep(): array
    {
        throw new \BadMethodCallException('Cannot serialize '.__CLASS__);
    }

    public function __wakeup()
    {
        throw new \BadMethodCallException('Cannot unserialize '.__CLASS__);
    }

    public function __destruct()
    {
        if (!$this->didThrow) {
            $this->didThrow = true;
            throw null !== $this->error ? new TransportException($this->errorMessage, 0, $this->error) : new TimeoutException($this->errorMessage);
        }
    }
}<|MERGE_RESOLUTION|>--- conflicted
+++ resolved
@@ -84,14 +84,7 @@
         return $this->errorMessage;
     }
 
-<<<<<<< HEAD
-    public function didThrow(bool $didThrow = null): bool
-=======
-    /**
-     * @return bool Whether the wrapped error has been thrown or not
-     */
     public function didThrow(?bool $didThrow = null): bool
->>>>>>> 57779974
     {
         if (null !== $didThrow && $this->didThrow !== $didThrow) {
             return !$this->didThrow = $didThrow;
