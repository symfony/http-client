<?php

/*
 * This file is part of the Symfony package.
 *
 * (c) Fabien Potencier <fabien@symfony.com>
 *
 * For the full copyright and license information, please view the LICENSE
 * file that was distributed with this source code.
 */

namespace Symfony\Component\HttpClient;

use Symfony\Component\HttpClient\Response\MockResponse;
use Symfony\Component\HttpClient\Response\ResponseStream;
use Symfony\Component\HttpFoundation\Request;
use Symfony\Component\HttpKernel\HttpCache\HttpCache;
use Symfony\Component\HttpKernel\HttpCache\StoreInterface;
use Symfony\Component\HttpKernel\HttpClientKernel;
use Symfony\Contracts\HttpClient\HttpClientInterface;
use Symfony\Contracts\HttpClient\ResponseInterface;
use Symfony\Contracts\HttpClient\ResponseStreamInterface;
use Symfony\Contracts\Service\ResetInterface;

/**
 * Adds caching on top of an HTTP client.
 *
 * The implementation buffers responses in memory and doesn't stream directly from the network.
 * You can disable/enable this layer by setting option "no_cache" under "extra" to true/false.
 * By default, caching is enabled unless the "buffer" option is set to false.
 *
 * @author Nicolas Grekas <p@tchwork.com>
 */
class CachingHttpClient implements HttpClientInterface, ResetInterface
{
    use HttpClientTrait;

    private HttpCache $cache;
    private array $defaultOptions = self::OPTIONS_DEFAULTS;

    public function __construct(
        private HttpClientInterface $client,
        StoreInterface $store,
        array $defaultOptions = [],
    ) {
        if (!class_exists(HttpClientKernel::class)) {
<<<<<<< HEAD
            throw new \LogicException(\sprintf('Using "%s" requires that the HttpKernel component version 4.3 or higher is installed, try running "composer require symfony/http-kernel:^5.4".', __CLASS__));
=======
            throw new \LogicException(sprintf('Using "%s" requires the HttpKernel component, try running "composer require symfony/http-kernel".', __CLASS__));
>>>>>>> 56201361
        }

        $kernel = new HttpClientKernel($client);
        $this->cache = new HttpCache($kernel, $store, null, $defaultOptions);

        unset($defaultOptions['debug']);
        unset($defaultOptions['default_ttl']);
        unset($defaultOptions['private_headers']);
        unset($defaultOptions['skip_response_headers']);
        unset($defaultOptions['allow_reload']);
        unset($defaultOptions['allow_revalidate']);
        unset($defaultOptions['stale_while_revalidate']);
        unset($defaultOptions['stale_if_error']);
        unset($defaultOptions['trace_level']);
        unset($defaultOptions['trace_header']);

        if ($defaultOptions) {
            [, $this->defaultOptions] = self::prepareRequest(null, null, $defaultOptions, $this->defaultOptions);
        }
    }

    public function request(string $method, string $url, array $options = []): ResponseInterface
    {
        [$url, $options] = $this->prepareRequest($method, $url, $options, $this->defaultOptions, true);
        $url = implode('', $url);

        if (!empty($options['body']) || !empty($options['extra']['no_cache']) || !\in_array($method, ['GET', 'HEAD', 'OPTIONS'])) {
            return $this->client->request($method, $url, $options);
        }

        $request = Request::create($url, $method);
        $request->attributes->set('http_client_options', $options);

        foreach ($options['normalized_headers'] as $name => $values) {
            if ('cookie' !== $name) {
                foreach ($values as $value) {
                    $request->headers->set($name, substr($value, 2 + \strlen($name)), false);
                }

                continue;
            }

            foreach ($values as $cookies) {
                foreach (explode('; ', substr($cookies, \strlen('Cookie: '))) as $cookie) {
                    if ('' !== $cookie) {
                        $cookie = explode('=', $cookie, 2);
                        $request->cookies->set($cookie[0], $cookie[1] ?? '');
                    }
                }
            }
        }

        $response = $this->cache->handle($request);
        $response = new MockResponse($response->getContent(), [
            'http_code' => $response->getStatusCode(),
            'response_headers' => $response->headers->allPreserveCase(),
        ]);

        return MockResponse::fromRequest($method, $url, $options, $response);
    }

    public function stream(ResponseInterface|iterable $responses, ?float $timeout = null): ResponseStreamInterface
    {
        if ($responses instanceof ResponseInterface) {
            $responses = [$responses];
        }

        $mockResponses = [];
        $clientResponses = [];

        foreach ($responses as $response) {
            if ($response instanceof MockResponse) {
                $mockResponses[] = $response;
            } else {
                $clientResponses[] = $response;
            }
        }

        if (!$mockResponses) {
            return $this->client->stream($clientResponses, $timeout);
        }

        if (!$clientResponses) {
            return new ResponseStream(MockResponse::stream($mockResponses, $timeout));
        }

        return new ResponseStream((function () use ($mockResponses, $clientResponses, $timeout) {
            yield from MockResponse::stream($mockResponses, $timeout);
            yield $this->client->stream($clientResponses, $timeout);
        })());
    }

    public function reset(): void
    {
        if ($this->client instanceof ResetInterface) {
            $this->client->reset();
        }
    }
}<|MERGE_RESOLUTION|>--- conflicted
+++ resolved
@@ -44,11 +44,7 @@
         array $defaultOptions = [],
     ) {
         if (!class_exists(HttpClientKernel::class)) {
-<<<<<<< HEAD
-            throw new \LogicException(\sprintf('Using "%s" requires that the HttpKernel component version 4.3 or higher is installed, try running "composer require symfony/http-kernel:^5.4".', __CLASS__));
-=======
-            throw new \LogicException(sprintf('Using "%s" requires the HttpKernel component, try running "composer require symfony/http-kernel".', __CLASS__));
->>>>>>> 56201361
+            throw new \LogicException(\sprintf('Using "%s" requires the HttpKernel component, try running "composer require symfony/http-kernel".', __CLASS__));
         }
 
         $kernel = new HttpClientKernel($client);
