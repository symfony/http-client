<?php

/*
 * This file is part of the Symfony package.
 *
 * (c) Fabien Potencier <fabien@symfony.com>
 *
 * For the full copyright and license information, please view the LICENSE
 * file that was distributed with this source code.
 */

namespace Symfony\Component\HttpClient;

use Amp\CancelledException;
use Amp\Http\Client\DelegateHttpClient;
use Amp\Http\Client\InterceptedHttpClient;
use Amp\Http\Client\PooledHttpClient;
use Amp\Http\Client\Request;
use Amp\Http\Tunnel\Http1TunnelConnector;
use Amp\Promise;
use Psr\Log\LoggerAwareInterface;
use Psr\Log\LoggerAwareTrait;
use Symfony\Component\HttpClient\Exception\TransportException;
use Symfony\Component\HttpClient\Internal\AmpClientState;
use Symfony\Component\HttpClient\Response\AmpResponse;
use Symfony\Component\HttpClient\Response\ResponseStream;
use Symfony\Contracts\HttpClient\HttpClientInterface;
use Symfony\Contracts\HttpClient\ResponseInterface;
use Symfony\Contracts\HttpClient\ResponseStreamInterface;
use Symfony\Contracts\Service\ResetInterface;

if (!interface_exists(DelegateHttpClient::class)) {
    throw new \LogicException('You cannot use "Symfony\Component\HttpClient\AmpHttpClient" as the "amphp/http-client" package is not installed. Try running "composer require amphp/http-client:^4.2.1".');
}

if (!interface_exists(Promise::class)) {
    throw new \LogicException('You cannot use "Symfony\Component\HttpClient\AmpHttpClient" as the installed "amphp/http-client" is not compatible with this version of "symfony/http-client". Try downgrading "amphp/http-client" to "^4.2.1".');
}

/**
 * A portable implementation of the HttpClientInterface contracts based on Amp's HTTP client.
 *
 * @author Nicolas Grekas <p@tchwork.com>
 */
final class AmpHttpClient implements HttpClientInterface, LoggerAwareInterface, ResetInterface
{
    use HttpClientTrait;
    use LoggerAwareTrait;

    public const OPTIONS_DEFAULTS = HttpClientInterface::OPTIONS_DEFAULTS + [
        'crypto_method' => \STREAM_CRYPTO_METHOD_TLSv1_2_CLIENT,
    ];

    private array $defaultOptions = self::OPTIONS_DEFAULTS;
    private static array $emptyDefaults = self::OPTIONS_DEFAULTS;
    private AmpClientState $multi;

    /**
     * @param array         $defaultOptions     Default requests' options
     * @param callable|null $clientConfigurator A callable that builds a {@see DelegateHttpClient} from a {@see PooledHttpClient};
     *                                          passing null builds an {@see InterceptedHttpClient} with 2 retries on failures
     * @param int           $maxHostConnections The maximum number of connections to a single host
     * @param int           $maxPendingPushes   The maximum number of pushed responses to accept in the queue
     *
     * @see HttpClientInterface::OPTIONS_DEFAULTS for available options
     */
    public function __construct(array $defaultOptions = [], ?callable $clientConfigurator = null, int $maxHostConnections = 6, int $maxPendingPushes = 50)
    {
        $this->defaultOptions['buffer'] ??= self::shouldBuffer(...);

        if ($defaultOptions) {
            [, $this->defaultOptions] = self::prepareRequest(null, null, $defaultOptions, $this->defaultOptions);
        }

        $this->multi = new AmpClientState($clientConfigurator, $maxHostConnections, $maxPendingPushes, $this->logger);
    }

    /**
     * @see HttpClientInterface::OPTIONS_DEFAULTS for available options
     */
    public function request(string $method, string $url, array $options = []): ResponseInterface
    {
        [$url, $options] = self::prepareRequest($method, $url, $options, $this->defaultOptions);

        $options['proxy'] = self::getProxy($options['proxy'], $url, $options['no_proxy']);

        if (null !== $options['proxy'] && !class_exists(Http1TunnelConnector::class)) {
            throw new \LogicException('You cannot use the "proxy" option as the "amphp/http-tunnel" package is not installed. Try running "composer require amphp/http-tunnel".');
        }

        if ($options['bindto']) {
            if (str_starts_with($options['bindto'], 'if!')) {
                throw new TransportException(__CLASS__.' cannot bind to network interfaces, use e.g. CurlHttpClient instead.');
            }
            if (str_starts_with($options['bindto'], 'host!')) {
                $options['bindto'] = substr($options['bindto'], 5);
            }
        }

        if (('' !== $options['body'] || 'POST' === $method || isset($options['normalized_headers']['content-length'])) && !isset($options['normalized_headers']['content-type'])) {
            $options['headers'][] = 'Content-Type: application/x-www-form-urlencoded';
        }

        if (!isset($options['normalized_headers']['user-agent'])) {
            $options['headers'][] = 'User-Agent: Symfony HttpClient (Amp)';
        }

        if (0 < $options['max_duration']) {
            $options['timeout'] = min($options['max_duration'], $options['timeout']);
        }

        if ($options['resolve']) {
            $this->multi->dnsCache = $options['resolve'] + $this->multi->dnsCache;
        }

        if ($options['peer_fingerprint'] && !isset($options['peer_fingerprint']['pin-sha256'])) {
            throw new TransportException(__CLASS__.' supports only "pin-sha256" fingerprints.');
        }

        $request = new Request(implode('', $url), $method);

        if ($options['http_version']) {
            $request->setProtocolVersions(match ((float) $options['http_version']) {
                1.0 => ['1.0'],
                1.1 => ['1.1', '1.0'],
                default => ['2', '1.1', '1.0'],
            });
        }

        foreach ($options['headers'] as $v) {
            $h = explode(': ', $v, 2);
            $request->addHeader($h[0], $h[1]);
        }

        $request->setTcpConnectTimeout(1000 * $options['timeout']);
        $request->setTlsHandshakeTimeout(1000 * $options['timeout']);
        $request->setTransferTimeout(1000 * $options['max_duration']);
        if (method_exists($request, 'setInactivityTimeout')) {
            $request->setInactivityTimeout(0);
        }

        if ('' !== $request->getUri()->getUserInfo() && !$request->hasHeader('authorization')) {
            $auth = explode(':', $request->getUri()->getUserInfo(), 2);
            $auth = array_map('rawurldecode', $auth) + [1 => ''];
            $request->setHeader('Authorization', 'Basic '.base64_encode(implode(':', $auth)));
        }

        return new AmpResponse($this->multi, $request, $options, $this->logger);
    }

<<<<<<< HEAD
    public function stream(ResponseInterface|iterable $responses, float $timeout = null): ResponseStreamInterface
=======
    /**
     * {@inheritdoc}
     */
    public function stream($responses, ?float $timeout = null): ResponseStreamInterface
>>>>>>> 57779974
    {
        if ($responses instanceof AmpResponse) {
            $responses = [$responses];
        }

        return new ResponseStream(AmpResponse::stream($responses, $timeout));
    }

    public function reset(): void
    {
        $this->multi->dnsCache = [];

        foreach ($this->multi->pushedResponses as $authority => $pushedResponses) {
            foreach ($pushedResponses as [$pushedUrl, $pushDeferred]) {
                $pushDeferred->fail(new CancelledException());

                $this->logger?->debug(sprintf('Unused pushed response: "%s"', $pushedUrl));
            }
        }

        $this->multi->pushedResponses = [];
    }
}<|MERGE_RESOLUTION|>--- conflicted
+++ resolved
@@ -148,14 +148,7 @@
         return new AmpResponse($this->multi, $request, $options, $this->logger);
     }
 
-<<<<<<< HEAD
-    public function stream(ResponseInterface|iterable $responses, float $timeout = null): ResponseStreamInterface
-=======
-    /**
-     * {@inheritdoc}
-     */
-    public function stream($responses, ?float $timeout = null): ResponseStreamInterface
->>>>>>> 57779974
+    public function stream(ResponseInterface|iterable $responses, ?float $timeout = null): ResponseStreamInterface
     {
         if ($responses instanceof AmpResponse) {
             $responses = [$responses];
